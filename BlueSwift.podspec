--- conflicted
+++ resolved
@@ -1,11 +1,7 @@
 Pod::Spec.new do |spec|
 
   spec.name = 'BlueSwift'
-<<<<<<< HEAD
-  spec.version = '1.0.1'
-=======
   spec.version = '1.0.2'
->>>>>>> ea909d3f
   spec.summary = 'Easy and lightweight CoreBluetooth wrapper written in Swift'
   spec.homepage = 'https://github.com/netguru/BlueSwift'
 
