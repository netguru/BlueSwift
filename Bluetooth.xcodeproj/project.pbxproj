// !$*UTF8*$!
{
	archiveVersion = 1;
	classes = {
	};
	objectVersion = 48;
	objects = {

/* Begin PBXBuildFile section */
<<<<<<< HEAD
		3837BA3A1FFFC4CE00DF300E /* Bluetooth.framework in Frameworks */ = {isa = PBXBuildFile; fileRef = 3837BA311FFFC4CE00DF300E /* Bluetooth.framework */; };
		3837BA722003D26700DF300E /* Bluetooth.framework in Frameworks */ = {isa = PBXBuildFile; fileRef = 3837BA311FFFC4CE00DF300E /* Bluetooth.framework */; };
		3837BA732003D26700DF300E /* Bluetooth.framework in Embed Frameworks */ = {isa = PBXBuildFile; fileRef = 3837BA311FFFC4CE00DF300E /* Bluetooth.framework */; settings = {ATTRIBUTES = (CodeSignOnCopy, RemoveHeadersOnCopy, ); }; };
		38FE6BD42006898100809A06 /* Info.plist in Resources */ = {isa = PBXBuildFile; fileRef = 38FE6BB52006898100809A06 /* Info.plist */; };
		38FE6BD52006898100809A06 /* ConnectionService.swift in Sources */ = {isa = PBXBuildFile; fileRef = 38FE6BB82006898100809A06 /* ConnectionService.swift */; };
		38FE6BD62006898100809A06 /* BluetoothConnection.swift in Sources */ = {isa = PBXBuildFile; fileRef = 38FE6BB92006898100809A06 /* BluetoothConnection.swift */; };
		38FE6BD72006898100809A06 /* CBUUID.swift in Sources */ = {isa = PBXBuildFile; fileRef = 38FE6BBB2006898100809A06 /* CBUUID.swift */; };
		38FE6BD82006898100809A06 /* String.swift in Sources */ = {isa = PBXBuildFile; fileRef = 38FE6BBC2006898100809A06 /* String.swift */; };
		38FE6BD92006898100809A06 /* Peripheral.swift in Sources */ = {isa = PBXBuildFile; fileRef = 38FE6BBE2006898100809A06 /* Peripheral.swift */; };
		38FE6BDA2006898100809A06 /* Service.swift in Sources */ = {isa = PBXBuildFile; fileRef = 38FE6BBF2006898100809A06 /* Service.swift */; };
		38FE6BDB2006898100809A06 /* Characteristic.swift in Sources */ = {isa = PBXBuildFile; fileRef = 38FE6BC02006898100809A06 /* Characteristic.swift */; };
		38FE6BDC2006898100809A06 /* Configuration.swift in Sources */ = {isa = PBXBuildFile; fileRef = 38FE6BC12006898100809A06 /* Configuration.swift */; };
		38FE6BE22006898800809A06 /* AppDelegate.swift in Sources */ = {isa = PBXBuildFile; fileRef = 38FE6BCA2006898100809A06 /* AppDelegate.swift */; };
		38FE6BE32006898B00809A06 /* ViewController.swift in Sources */ = {isa = PBXBuildFile; fileRef = 38FE6BC42006898100809A06 /* ViewController.swift */; };
		38FE6BE42006898F00809A06 /* Assets.xcassets in Resources */ = {isa = PBXBuildFile; fileRef = 38FE6BC62006898100809A06 /* Assets.xcassets */; };
		38FE6BE52006899300809A06 /* LaunchScreen.storyboard in Resources */ = {isa = PBXBuildFile; fileRef = 38FE6BC72006898100809A06 /* LaunchScreen.storyboard */; };
		38FE6BE6200689A700809A06 /* ExtensionTests.swift in Sources */ = {isa = PBXBuildFile; fileRef = 38FE6BA72006898100809A06 /* ExtensionTests.swift */; };
		38FE6BE7200689AB00809A06 /* ConfigurationTests.swift in Sources */ = {isa = PBXBuildFile; fileRef = 38FE6BA82006898100809A06 /* ConfigurationTests.swift */; };
=======
		3837BA0F1FFFC2FE00DF300E /* AppDelegate.swift in Sources */ = {isa = PBXBuildFile; fileRef = 3837BA0E1FFFC2FE00DF300E /* AppDelegate.swift */; };
		3837BA111FFFC2FE00DF300E /* ViewController.swift in Sources */ = {isa = PBXBuildFile; fileRef = 3837BA101FFFC2FE00DF300E /* ViewController.swift */; };
		3837BA271FFFC35700DF300E /* Assets.xcassets in Resources */ = {isa = PBXBuildFile; fileRef = 3837BA211FFFC35700DF300E /* Assets.xcassets */; };
		3837BA281FFFC35700DF300E /* LaunchScreen.storyboard in Resources */ = {isa = PBXBuildFile; fileRef = 3837BA221FFFC35700DF300E /* LaunchScreen.storyboard */; };
		3837BA2A1FFFC35700DF300E /* Info.plist in Resources */ = {isa = PBXBuildFile; fileRef = 3837BA261FFFC35700DF300E /* Info.plist */; };
		3837BA3A1FFFC4CE00DF300E /* Bluetooth.framework in Frameworks */ = {isa = PBXBuildFile; fileRef = 3837BA311FFFC4CE00DF300E /* Bluetooth.framework */; };
		3837BA722003D26700DF300E /* Bluetooth.framework in Frameworks */ = {isa = PBXBuildFile; fileRef = 3837BA311FFFC4CE00DF300E /* Bluetooth.framework */; };
		3837BA732003D26700DF300E /* Bluetooth.framework in Embed Frameworks */ = {isa = PBXBuildFile; fileRef = 3837BA311FFFC4CE00DF300E /* Bluetooth.framework */; settings = {ATTRIBUTES = (CodeSignOnCopy, RemoveHeadersOnCopy, ); }; };
		38D2414B20053FC900CABC36 /* BluetoothConnection.swift in Sources */ = {isa = PBXBuildFile; fileRef = 3811E1052004E447000BE58C /* BluetoothConnection.swift */; };
		38D2414C20053FCC00CABC36 /* CBUUID.swift in Sources */ = {isa = PBXBuildFile; fileRef = 3811E1072004E447000BE58C /* CBUUID.swift */; };
		38D2414D20053FCF00CABC36 /* String.swift in Sources */ = {isa = PBXBuildFile; fileRef = 3811E1082004E447000BE58C /* String.swift */; };
		38D2414E20053FD200CABC36 /* Peripheral.swift in Sources */ = {isa = PBXBuildFile; fileRef = 3811E10A2004E447000BE58C /* Peripheral.swift */; };
		38D2414F20053FD500CABC36 /* Service.swift in Sources */ = {isa = PBXBuildFile; fileRef = 3811E10B2004E447000BE58C /* Service.swift */; };
		38D2415020053FD800CABC36 /* Characteristic.swift in Sources */ = {isa = PBXBuildFile; fileRef = 3811E10C2004E447000BE58C /* Characteristic.swift */; };
		38D2415120053FDC00CABC36 /* Configuration.swift in Sources */ = {isa = PBXBuildFile; fileRef = 3811E10D2004E447000BE58C /* Configuration.swift */; };
		38D2415220053FE000CABC36 /* Info.plist in Resources */ = {isa = PBXBuildFile; fileRef = 3811E1102004E447000BE58C /* Info.plist */; };
		38D24154200622E200CABC36 /* Array.swift in Sources */ = {isa = PBXBuildFile; fileRef = 38D24153200622E200CABC36 /* Array.swift */; };
		38FE6B5C2006368C00809A06 /* ExtensionTests.swift in Sources */ = {isa = PBXBuildFile; fileRef = 38FE6B592006368C00809A06 /* ExtensionTests.swift */; };
		38FE6B5D2006368C00809A06 /* ConfigurationTests.swift in Sources */ = {isa = PBXBuildFile; fileRef = 38FE6B5A2006368C00809A06 /* ConfigurationTests.swift */; };
		38FE6B5E2006368C00809A06 /* Info.plist in Resources */ = {isa = PBXBuildFile; fileRef = 38FE6B5B2006368C00809A06 /* Info.plist */; };
		38FE6B61200651AA00809A06 /* ConnectionService.swift in Sources */ = {isa = PBXBuildFile; fileRef = 38FE6B5F2006519000809A06 /* ConnectionService.swift */; };
>>>>>>> f1f75cba
/* End PBXBuildFile section */

/* Begin PBXContainerItemProxy section */
		3837BA3B1FFFC4CE00DF300E /* PBXContainerItemProxy */ = {
			isa = PBXContainerItemProxy;
			containerPortal = 3837BA031FFFC2FE00DF300E /* Project object */;
			proxyType = 1;
			remoteGlobalIDString = 3837BA301FFFC4CE00DF300E;
			remoteInfo = Framework;
		};
		3837BA682003BA4400DF300E /* PBXContainerItemProxy */ = {
			isa = PBXContainerItemProxy;
			containerPortal = 3837BA031FFFC2FE00DF300E /* Project object */;
			proxyType = 1;
			remoteGlobalIDString = 3837BA0A1FFFC2FE00DF300E;
			remoteInfo = Sample;
		};
		3837BA742003D26700DF300E /* PBXContainerItemProxy */ = {
			isa = PBXContainerItemProxy;
			containerPortal = 3837BA031FFFC2FE00DF300E /* Project object */;
			proxyType = 1;
			remoteGlobalIDString = 3837BA301FFFC4CE00DF300E;
			remoteInfo = Bluetooth;
		};
/* End PBXContainerItemProxy section */

/* Begin PBXCopyFilesBuildPhase section */
		3837BA762003D26700DF300E /* Embed Frameworks */ = {
			isa = PBXCopyFilesBuildPhase;
			buildActionMask = 2147483647;
			dstPath = "";
			dstSubfolderSpec = 10;
			files = (
				3837BA732003D26700DF300E /* Bluetooth.framework in Embed Frameworks */,
			);
			name = "Embed Frameworks";
			runOnlyForDeploymentPostprocessing = 0;
		};
/* End PBXCopyFilesBuildPhase section */

/* Begin PBXFileReference section */
<<<<<<< HEAD
		3837BA0B1FFFC2FE00DF300E /* Bluetooth Demo.app */ = {isa = PBXFileReference; explicitFileType = wrapper.application; includeInIndex = 0; path = "Bluetooth Demo.app"; sourceTree = BUILT_PRODUCTS_DIR; };
		3837BA311FFFC4CE00DF300E /* Bluetooth.framework */ = {isa = PBXFileReference; explicitFileType = wrapper.framework; includeInIndex = 0; path = Bluetooth.framework; sourceTree = BUILT_PRODUCTS_DIR; };
		3837BA391FFFC4CE00DF300E /* Bluetooth Tests.xctest */ = {isa = PBXFileReference; explicitFileType = wrapper.cfbundle; includeInIndex = 0; path = "Bluetooth Tests.xctest"; sourceTree = BUILT_PRODUCTS_DIR; };
		38FE6BA72006898100809A06 /* ExtensionTests.swift */ = {isa = PBXFileReference; fileEncoding = 4; lastKnownFileType = sourcecode.swift; path = ExtensionTests.swift; sourceTree = "<group>"; };
		38FE6BA82006898100809A06 /* ConfigurationTests.swift */ = {isa = PBXFileReference; fileEncoding = 4; lastKnownFileType = sourcecode.swift; path = ConfigurationTests.swift; sourceTree = "<group>"; };
		38FE6BA92006898100809A06 /* Info.plist */ = {isa = PBXFileReference; fileEncoding = 4; lastKnownFileType = text.plist.xml; path = Info.plist; sourceTree = "<group>"; };
		38FE6BAC2006898100809A06 /* Framework-Base.xcconfig */ = {isa = PBXFileReference; fileEncoding = 4; lastKnownFileType = text.xcconfig; path = "Framework-Base.xcconfig"; sourceTree = "<group>"; };
		38FE6BAD2006898100809A06 /* Common-Tests.xcconfig */ = {isa = PBXFileReference; fileEncoding = 4; lastKnownFileType = text.xcconfig; path = "Common-Tests.xcconfig"; sourceTree = "<group>"; };
		38FE6BAE2006898100809A06 /* Sample-Base.xcconfig */ = {isa = PBXFileReference; fileEncoding = 4; lastKnownFileType = text.xcconfig; path = "Sample-Base.xcconfig"; sourceTree = "<group>"; };
		38FE6BB02006898100809A06 /* Common-Base.xcconfig */ = {isa = PBXFileReference; fileEncoding = 4; lastKnownFileType = text.xcconfig; path = "Common-Base.xcconfig"; sourceTree = "<group>"; };
		38FE6BB12006898100809A06 /* Common-Development.xcconfig */ = {isa = PBXFileReference; fileEncoding = 4; lastKnownFileType = text.xcconfig; path = "Common-Development.xcconfig"; sourceTree = "<group>"; };
		38FE6BB22006898100809A06 /* Common-Release.xcconfig */ = {isa = PBXFileReference; fileEncoding = 4; lastKnownFileType = text.xcconfig; path = "Common-Release.xcconfig"; sourceTree = "<group>"; };
		38FE6BB52006898100809A06 /* Info.plist */ = {isa = PBXFileReference; fileEncoding = 4; lastKnownFileType = text.plist.xml; path = Info.plist; sourceTree = "<group>"; };
		38FE6BB82006898100809A06 /* ConnectionService.swift */ = {isa = PBXFileReference; fileEncoding = 4; lastKnownFileType = sourcecode.swift; path = ConnectionService.swift; sourceTree = "<group>"; };
		38FE6BB92006898100809A06 /* BluetoothConnection.swift */ = {isa = PBXFileReference; fileEncoding = 4; lastKnownFileType = sourcecode.swift; path = BluetoothConnection.swift; sourceTree = "<group>"; };
		38FE6BBB2006898100809A06 /* CBUUID.swift */ = {isa = PBXFileReference; fileEncoding = 4; lastKnownFileType = sourcecode.swift; path = CBUUID.swift; sourceTree = "<group>"; };
		38FE6BBC2006898100809A06 /* String.swift */ = {isa = PBXFileReference; fileEncoding = 4; lastKnownFileType = sourcecode.swift; path = String.swift; sourceTree = "<group>"; };
		38FE6BBE2006898100809A06 /* Peripheral.swift */ = {isa = PBXFileReference; fileEncoding = 4; lastKnownFileType = sourcecode.swift; path = Peripheral.swift; sourceTree = "<group>"; };
		38FE6BBF2006898100809A06 /* Service.swift */ = {isa = PBXFileReference; fileEncoding = 4; lastKnownFileType = sourcecode.swift; path = Service.swift; sourceTree = "<group>"; };
		38FE6BC02006898100809A06 /* Characteristic.swift */ = {isa = PBXFileReference; fileEncoding = 4; lastKnownFileType = sourcecode.swift; path = Characteristic.swift; sourceTree = "<group>"; };
		38FE6BC12006898100809A06 /* Configuration.swift */ = {isa = PBXFileReference; fileEncoding = 4; lastKnownFileType = sourcecode.swift; path = Configuration.swift; sourceTree = "<group>"; };
		38FE6BC42006898100809A06 /* ViewController.swift */ = {isa = PBXFileReference; fileEncoding = 4; lastKnownFileType = sourcecode.swift; path = ViewController.swift; sourceTree = "<group>"; };
		38FE6BC62006898100809A06 /* Assets.xcassets */ = {isa = PBXFileReference; lastKnownFileType = folder.assetcatalog; path = Assets.xcassets; sourceTree = "<group>"; };
		38FE6BC82006898100809A06 /* Base */ = {isa = PBXFileReference; lastKnownFileType = file.storyboard; name = Base; path = Base.lproj/LaunchScreen.storyboard; sourceTree = "<group>"; };
		38FE6BC92006898100809A06 /* Info.plist */ = {isa = PBXFileReference; fileEncoding = 4; lastKnownFileType = text.plist.xml; path = Info.plist; sourceTree = "<group>"; };
		38FE6BCA2006898100809A06 /* AppDelegate.swift */ = {isa = PBXFileReference; fileEncoding = 4; lastKnownFileType = sourcecode.swift; path = AppDelegate.swift; sourceTree = "<group>"; };
=======
		3811E1052004E447000BE58C /* BluetoothConnection.swift */ = {isa = PBXFileReference; fileEncoding = 4; lastKnownFileType = sourcecode.swift; path = BluetoothConnection.swift; sourceTree = "<group>"; };
		3811E1072004E447000BE58C /* CBUUID.swift */ = {isa = PBXFileReference; fileEncoding = 4; lastKnownFileType = sourcecode.swift; path = CBUUID.swift; sourceTree = "<group>"; };
		3811E1082004E447000BE58C /* String.swift */ = {isa = PBXFileReference; fileEncoding = 4; lastKnownFileType = sourcecode.swift; path = String.swift; sourceTree = "<group>"; };
		3811E10A2004E447000BE58C /* Peripheral.swift */ = {isa = PBXFileReference; fileEncoding = 4; lastKnownFileType = sourcecode.swift; path = Peripheral.swift; sourceTree = "<group>"; };
		3811E10B2004E447000BE58C /* Service.swift */ = {isa = PBXFileReference; fileEncoding = 4; lastKnownFileType = sourcecode.swift; path = Service.swift; sourceTree = "<group>"; };
		3811E10C2004E447000BE58C /* Characteristic.swift */ = {isa = PBXFileReference; fileEncoding = 4; lastKnownFileType = sourcecode.swift; path = Characteristic.swift; sourceTree = "<group>"; };
		3811E10D2004E447000BE58C /* Configuration.swift */ = {isa = PBXFileReference; fileEncoding = 4; lastKnownFileType = sourcecode.swift; path = Configuration.swift; sourceTree = "<group>"; };
		3811E1102004E447000BE58C /* Info.plist */ = {isa = PBXFileReference; fileEncoding = 4; lastKnownFileType = text.plist.xml; path = Info.plist; sourceTree = "<group>"; };
		3837BA0B1FFFC2FE00DF300E /* Sample.app */ = {isa = PBXFileReference; explicitFileType = wrapper.application; includeInIndex = 0; path = Sample.app; sourceTree = BUILT_PRODUCTS_DIR; };
		3837BA0E1FFFC2FE00DF300E /* AppDelegate.swift */ = {isa = PBXFileReference; lastKnownFileType = sourcecode.swift; path = AppDelegate.swift; sourceTree = "<group>"; };
		3837BA101FFFC2FE00DF300E /* ViewController.swift */ = {isa = PBXFileReference; lastKnownFileType = sourcecode.swift; path = ViewController.swift; sourceTree = "<group>"; };
		3837BA211FFFC35700DF300E /* Assets.xcassets */ = {isa = PBXFileReference; lastKnownFileType = folder.assetcatalog; path = Assets.xcassets; sourceTree = "<group>"; };
		3837BA231FFFC35700DF300E /* Base */ = {isa = PBXFileReference; lastKnownFileType = file.storyboard; name = Base; path = Base.lproj/LaunchScreen.storyboard; sourceTree = "<group>"; };
		3837BA261FFFC35700DF300E /* Info.plist */ = {isa = PBXFileReference; fileEncoding = 4; lastKnownFileType = text.plist.xml; path = Info.plist; sourceTree = "<group>"; };
		3837BA311FFFC4CE00DF300E /* Bluetooth.framework */ = {isa = PBXFileReference; explicitFileType = wrapper.framework; includeInIndex = 0; path = Bluetooth.framework; sourceTree = BUILT_PRODUCTS_DIR; };
		3837BA391FFFC4CE00DF300E /* FrameworkTests.xctest */ = {isa = PBXFileReference; explicitFileType = wrapper.cfbundle; includeInIndex = 0; path = FrameworkTests.xctest; sourceTree = BUILT_PRODUCTS_DIR; };
		38D24153200622E200CABC36 /* Array.swift */ = {isa = PBXFileReference; lastKnownFileType = sourcecode.swift; path = Array.swift; sourceTree = "<group>"; };
		38FE6B592006368C00809A06 /* ExtensionTests.swift */ = {isa = PBXFileReference; fileEncoding = 4; lastKnownFileType = sourcecode.swift; path = ExtensionTests.swift; sourceTree = "<group>"; };
		38FE6B5A2006368C00809A06 /* ConfigurationTests.swift */ = {isa = PBXFileReference; fileEncoding = 4; lastKnownFileType = sourcecode.swift; path = ConfigurationTests.swift; sourceTree = "<group>"; };
		38FE6B5B2006368C00809A06 /* Info.plist */ = {isa = PBXFileReference; fileEncoding = 4; lastKnownFileType = text.plist.xml; path = Info.plist; sourceTree = "<group>"; };
		38FE6B5F2006519000809A06 /* ConnectionService.swift */ = {isa = PBXFileReference; lastKnownFileType = sourcecode.swift; path = ConnectionService.swift; sourceTree = "<group>"; };
>>>>>>> f1f75cba
/* End PBXFileReference section */

/* Begin PBXFrameworksBuildPhase section */
		3837BA081FFFC2FE00DF300E /* Frameworks */ = {
			isa = PBXFrameworksBuildPhase;
			buildActionMask = 2147483647;
			files = (
				3837BA722003D26700DF300E /* Bluetooth.framework in Frameworks */,
			);
			runOnlyForDeploymentPostprocessing = 0;
		};
		3837BA2D1FFFC4CE00DF300E /* Frameworks */ = {
			isa = PBXFrameworksBuildPhase;
			buildActionMask = 2147483647;
			files = (
			);
			runOnlyForDeploymentPostprocessing = 0;
		};
		3837BA361FFFC4CE00DF300E /* Frameworks */ = {
			isa = PBXFrameworksBuildPhase;
			buildActionMask = 2147483647;
			files = (
				3837BA3A1FFFC4CE00DF300E /* Bluetooth.framework in Frameworks */,
			);
			runOnlyForDeploymentPostprocessing = 0;
		};
/* End PBXFrameworksBuildPhase section */

/* Begin PBXGroup section */
		3837BA021FFFC2FE00DF300E = {
			isa = PBXGroup;
			children = (
				38FE6BC32006898100809A06 /* Bluetooth */,
				38FE6BB32006898100809A06 /* Framework */,
				38FE6BA62006898100809A06 /* Unit Tests */,
				38FE6BAA2006898100809A06 /* Configurations */,
				3837BA0C1FFFC2FE00DF300E /* Products */,
			);
			sourceTree = "<group>";
		};
		3837BA0C1FFFC2FE00DF300E /* Products */ = {
			isa = PBXGroup;
			children = (
<<<<<<< HEAD
				3837BA0B1FFFC2FE00DF300E /* Bluetooth Demo.app */,
				3837BA311FFFC4CE00DF300E /* Bluetooth.framework */,
				3837BA391FFFC4CE00DF300E /* Bluetooth Tests.xctest */,
=======
				3811E1052004E447000BE58C /* BluetoothConnection.swift */,
				38FE6B5F2006519000809A06 /* ConnectionService.swift */,
>>>>>>> f1f75cba
			);
			name = Products;
			sourceTree = "<group>";
		};
		38FE6BA62006898100809A06 /* Unit Tests */ = {
			isa = PBXGroup;
			children = (
<<<<<<< HEAD
				38FE6BA72006898100809A06 /* ExtensionTests.swift */,
				38FE6BA82006898100809A06 /* ConfigurationTests.swift */,
				38FE6BA92006898100809A06 /* Info.plist */,
=======
				3811E1072004E447000BE58C /* CBUUID.swift */,
				3811E1082004E447000BE58C /* String.swift */,
				38D24153200622E200CABC36 /* Array.swift */,
>>>>>>> f1f75cba
			);
			path = "Unit Tests";
			sourceTree = "<group>";
		};
		38FE6BAA2006898100809A06 /* Configurations */ = {
			isa = PBXGroup;
			children = (
				38FE6BAB2006898100809A06 /* Framework */,
				38FE6BAF2006898100809A06 /* Common */,
			);
			path = Configurations;
			sourceTree = "<group>";
		};
		38FE6BAB2006898100809A06 /* Framework */ = {
			isa = PBXGroup;
			children = (
				38FE6BAC2006898100809A06 /* Framework-Base.xcconfig */,
				38FE6BAE2006898100809A06 /* Sample-Base.xcconfig */,
			);
			path = Framework;
			sourceTree = "<group>";
		};
		38FE6BAF2006898100809A06 /* Common */ = {
			isa = PBXGroup;
			children = (
				38FE6BB02006898100809A06 /* Common-Base.xcconfig */,
				38FE6BB12006898100809A06 /* Common-Development.xcconfig */,
				38FE6BB22006898100809A06 /* Common-Release.xcconfig */,
				38FE6BAD2006898100809A06 /* Common-Tests.xcconfig */,
			);
			path = Common;
			sourceTree = "<group>";
		};
		38FE6BB32006898100809A06 /* Framework */ = {
			isa = PBXGroup;
			children = (
				38FE6BB42006898100809A06 /* Supporting Files */,
				38FE6BB62006898100809A06 /* Source Files */,
			);
			path = Framework;
			sourceTree = "<group>";
		};
		38FE6BB42006898100809A06 /* Supporting Files */ = {
			isa = PBXGroup;
			children = (
				38FE6BB52006898100809A06 /* Info.plist */,
			);
			path = "Supporting Files";
			sourceTree = "<group>";
		};
		38FE6BB62006898100809A06 /* Source Files */ = {
			isa = PBXGroup;
			children = (
<<<<<<< HEAD
				38FE6BB72006898100809A06 /* Connection */,
				38FE6BBA2006898100809A06 /* Extensions */,
				38FE6BBD2006898100809A06 /* Model */,
				38FE6BC22006898100809A06 /* Command */,
=======
				3837BA0D1FFFC2FE00DF300E /* Bluetooth */,
				3837BA321FFFC4CE00DF300E /* Framework */,
				38FE6B582006368C00809A06 /* Unit Tests */,
				3837BA0C1FFFC2FE00DF300E /* Products */,
>>>>>>> f1f75cba
			);
			path = "Source Files";
			sourceTree = "<group>";
		};
		38FE6BB72006898100809A06 /* Connection */ = {
			isa = PBXGroup;
			children = (
				38FE6BB82006898100809A06 /* ConnectionService.swift */,
				38FE6BB92006898100809A06 /* BluetoothConnection.swift */,
			);
			path = Connection;
			sourceTree = "<group>";
		};
		38FE6BBA2006898100809A06 /* Extensions */ = {
			isa = PBXGroup;
			children = (
				38FE6BBB2006898100809A06 /* CBUUID.swift */,
				38FE6BBC2006898100809A06 /* String.swift */,
			);
			path = Extensions;
			sourceTree = "<group>";
		};
		38FE6BBD2006898100809A06 /* Model */ = {
			isa = PBXGroup;
			children = (
				38FE6BBE2006898100809A06 /* Peripheral.swift */,
				38FE6BBF2006898100809A06 /* Service.swift */,
				38FE6BC02006898100809A06 /* Characteristic.swift */,
				38FE6BC12006898100809A06 /* Configuration.swift */,
			);
			path = Model;
			sourceTree = "<group>";
		};
		38FE6BC22006898100809A06 /* Command */ = {
			isa = PBXGroup;
			children = (
			);
			path = Command;
			sourceTree = "<group>";
		};
<<<<<<< HEAD
		38FE6BC32006898100809A06 /* Bluetooth */ = {
			isa = PBXGroup;
			children = (
				38FE6BCA2006898100809A06 /* AppDelegate.swift */,
				38FE6BC42006898100809A06 /* ViewController.swift */,
				38FE6BC52006898100809A06 /* Supporting Files */,
			);
			path = Bluetooth;
			sourceTree = "<group>";
		};
		38FE6BC52006898100809A06 /* Supporting Files */ = {
			isa = PBXGroup;
			children = (
				38FE6BC62006898100809A06 /* Assets.xcassets */,
				38FE6BC72006898100809A06 /* LaunchScreen.storyboard */,
				38FE6BC92006898100809A06 /* Info.plist */,
			);
			path = "Supporting Files";
=======
		38FE6B582006368C00809A06 /* Unit Tests */ = {
			isa = PBXGroup;
			children = (
				38FE6B592006368C00809A06 /* ExtensionTests.swift */,
				38FE6B5A2006368C00809A06 /* ConfigurationTests.swift */,
				38FE6B5B2006368C00809A06 /* Info.plist */,
			);
			name = "Unit Tests";
			path = "Framework/Unit Tests";
>>>>>>> f1f75cba
			sourceTree = "<group>";
		};
/* End PBXGroup section */

/* Begin PBXHeadersBuildPhase section */
		3837BA2E1FFFC4CE00DF300E /* Headers */ = {
			isa = PBXHeadersBuildPhase;
			buildActionMask = 2147483647;
			files = (
			);
			runOnlyForDeploymentPostprocessing = 0;
		};
/* End PBXHeadersBuildPhase section */

/* Begin PBXNativeTarget section */
		3837BA0A1FFFC2FE00DF300E /* Sample */ = {
			isa = PBXNativeTarget;
			buildConfigurationList = 3837BA1D1FFFC2FE00DF300E /* Build configuration list for PBXNativeTarget "Sample" */;
			buildPhases = (
				3837BA071FFFC2FE00DF300E /* Sources */,
				3837BA081FFFC2FE00DF300E /* Frameworks */,
				3837BA091FFFC2FE00DF300E /* Resources */,
				3837BA762003D26700DF300E /* Embed Frameworks */,
			);
			buildRules = (
			);
			dependencies = (
				3837BA752003D26700DF300E /* PBXTargetDependency */,
			);
			name = Sample;
			productName = Bluetooth;
			productReference = 3837BA0B1FFFC2FE00DF300E /* Bluetooth Demo.app */;
			productType = "com.apple.product-type.application";
		};
		3837BA301FFFC4CE00DF300E /* Bluetooth */ = {
			isa = PBXNativeTarget;
			buildConfigurationList = 3837BA421FFFC4CE00DF300E /* Build configuration list for PBXNativeTarget "Bluetooth" */;
			buildPhases = (
				3837BA2C1FFFC4CE00DF300E /* Sources */,
				3837BA2D1FFFC4CE00DF300E /* Frameworks */,
				3837BA2E1FFFC4CE00DF300E /* Headers */,
				3837BA2F1FFFC4CE00DF300E /* Resources */,
			);
			buildRules = (
			);
			dependencies = (
			);
			name = Bluetooth;
			productName = Framework;
			productReference = 3837BA311FFFC4CE00DF300E /* Bluetooth.framework */;
			productType = "com.apple.product-type.framework";
		};
		3837BA381FFFC4CE00DF300E /* FrameworkTests */ = {
			isa = PBXNativeTarget;
			buildConfigurationList = 3837BA451FFFC4CE00DF300E /* Build configuration list for PBXNativeTarget "FrameworkTests" */;
			buildPhases = (
				3837BA351FFFC4CE00DF300E /* Sources */,
				3837BA361FFFC4CE00DF300E /* Frameworks */,
				3837BA371FFFC4CE00DF300E /* Resources */,
			);
			buildRules = (
			);
			dependencies = (
				3837BA3C1FFFC4CE00DF300E /* PBXTargetDependency */,
				3837BA692003BA4400DF300E /* PBXTargetDependency */,
			);
			name = FrameworkTests;
			productName = FrameworkTests;
			productReference = 3837BA391FFFC4CE00DF300E /* Bluetooth Tests.xctest */;
			productType = "com.apple.product-type.bundle.unit-test";
		};
/* End PBXNativeTarget section */

/* Begin PBXProject section */
		3837BA031FFFC2FE00DF300E /* Project object */ = {
			isa = PBXProject;
			attributes = {
				LastSwiftUpdateCheck = 0920;
				LastUpgradeCheck = 0920;
				ORGANIZATIONNAME = Netguru;
				TargetAttributes = {
					3837BA0A1FFFC2FE00DF300E = {
						CreatedOnToolsVersion = 9.2;
						ProvisioningStyle = Manual;
					};
					3837BA301FFFC4CE00DF300E = {
						CreatedOnToolsVersion = 9.2;
						ProvisioningStyle = Manual;
					};
					3837BA381FFFC4CE00DF300E = {
						CreatedOnToolsVersion = 9.2;
						ProvisioningStyle = Automatic;
						TestTargetID = 3837BA0A1FFFC2FE00DF300E;
					};
				};
			};
			buildConfigurationList = 3837BA061FFFC2FE00DF300E /* Build configuration list for PBXProject "Bluetooth" */;
			compatibilityVersion = "Xcode 8.0";
			developmentRegion = en;
			hasScannedForEncodings = 0;
			knownRegions = (
				en,
				Base,
			);
			mainGroup = 3837BA021FFFC2FE00DF300E;
			productRefGroup = 3837BA0C1FFFC2FE00DF300E /* Products */;
			projectDirPath = "";
			projectRoot = "";
			targets = (
				3837BA0A1FFFC2FE00DF300E /* Sample */,
				3837BA301FFFC4CE00DF300E /* Bluetooth */,
				3837BA381FFFC4CE00DF300E /* FrameworkTests */,
			);
		};
/* End PBXProject section */

/* Begin PBXResourcesBuildPhase section */
		3837BA091FFFC2FE00DF300E /* Resources */ = {
			isa = PBXResourcesBuildPhase;
			buildActionMask = 2147483647;
			files = (
<<<<<<< HEAD
				38FE6BE42006898F00809A06 /* Assets.xcassets in Resources */,
				38FE6BE52006899300809A06 /* LaunchScreen.storyboard in Resources */,
=======
				3837BA271FFFC35700DF300E /* Assets.xcassets in Resources */,
				3837BA281FFFC35700DF300E /* LaunchScreen.storyboard in Resources */,
				3837BA2A1FFFC35700DF300E /* Info.plist in Resources */,
>>>>>>> f1f75cba
			);
			runOnlyForDeploymentPostprocessing = 0;
		};
		3837BA2F1FFFC4CE00DF300E /* Resources */ = {
			isa = PBXResourcesBuildPhase;
			buildActionMask = 2147483647;
			files = (
<<<<<<< HEAD
				38FE6BD42006898100809A06 /* Info.plist in Resources */,
=======
				38D2415220053FE000CABC36 /* Info.plist in Resources */,
>>>>>>> f1f75cba
			);
			runOnlyForDeploymentPostprocessing = 0;
		};
		3837BA371FFFC4CE00DF300E /* Resources */ = {
			isa = PBXResourcesBuildPhase;
			buildActionMask = 2147483647;
			files = (
				38FE6B5E2006368C00809A06 /* Info.plist in Resources */,
			);
			runOnlyForDeploymentPostprocessing = 0;
		};
/* End PBXResourcesBuildPhase section */

/* Begin PBXSourcesBuildPhase section */
		3837BA071FFFC2FE00DF300E /* Sources */ = {
			isa = PBXSourcesBuildPhase;
			buildActionMask = 2147483647;
			files = (
<<<<<<< HEAD
				38FE6BE32006898B00809A06 /* ViewController.swift in Sources */,
				38FE6BE22006898800809A06 /* AppDelegate.swift in Sources */,
=======
				3837BA111FFFC2FE00DF300E /* ViewController.swift in Sources */,
				3837BA0F1FFFC2FE00DF300E /* AppDelegate.swift in Sources */,
>>>>>>> f1f75cba
			);
			runOnlyForDeploymentPostprocessing = 0;
		};
		3837BA2C1FFFC4CE00DF300E /* Sources */ = {
			isa = PBXSourcesBuildPhase;
			buildActionMask = 2147483647;
			files = (
<<<<<<< HEAD
				38FE6BD82006898100809A06 /* String.swift in Sources */,
				38FE6BDA2006898100809A06 /* Service.swift in Sources */,
				38FE6BD92006898100809A06 /* Peripheral.swift in Sources */,
				38FE6BDB2006898100809A06 /* Characteristic.swift in Sources */,
				38FE6BD52006898100809A06 /* ConnectionService.swift in Sources */,
				38FE6BDC2006898100809A06 /* Configuration.swift in Sources */,
				38FE6BD62006898100809A06 /* BluetoothConnection.swift in Sources */,
				38FE6BD72006898100809A06 /* CBUUID.swift in Sources */,
=======
				38D24154200622E200CABC36 /* Array.swift in Sources */,
				38FE6B61200651AA00809A06 /* ConnectionService.swift in Sources */,
				38D2414E20053FD200CABC36 /* Peripheral.swift in Sources */,
				38D2414C20053FCC00CABC36 /* CBUUID.swift in Sources */,
				38D2414B20053FC900CABC36 /* BluetoothConnection.swift in Sources */,
				38D2414D20053FCF00CABC36 /* String.swift in Sources */,
				38D2415020053FD800CABC36 /* Characteristic.swift in Sources */,
				38D2415120053FDC00CABC36 /* Configuration.swift in Sources */,
				38D2414F20053FD500CABC36 /* Service.swift in Sources */,
>>>>>>> f1f75cba
			);
			runOnlyForDeploymentPostprocessing = 0;
		};
		3837BA351FFFC4CE00DF300E /* Sources */ = {
			isa = PBXSourcesBuildPhase;
			buildActionMask = 2147483647;
			files = (
<<<<<<< HEAD
				38FE6BE7200689AB00809A06 /* ConfigurationTests.swift in Sources */,
				38FE6BE6200689A700809A06 /* ExtensionTests.swift in Sources */,
=======
				38FE6B5D2006368C00809A06 /* ConfigurationTests.swift in Sources */,
				38FE6B5C2006368C00809A06 /* ExtensionTests.swift in Sources */,
>>>>>>> f1f75cba
			);
			runOnlyForDeploymentPostprocessing = 0;
		};
/* End PBXSourcesBuildPhase section */

/* Begin PBXTargetDependency section */
		3837BA3C1FFFC4CE00DF300E /* PBXTargetDependency */ = {
			isa = PBXTargetDependency;
			target = 3837BA301FFFC4CE00DF300E /* Bluetooth */;
			targetProxy = 3837BA3B1FFFC4CE00DF300E /* PBXContainerItemProxy */;
		};
		3837BA692003BA4400DF300E /* PBXTargetDependency */ = {
			isa = PBXTargetDependency;
			target = 3837BA0A1FFFC2FE00DF300E /* Sample */;
			targetProxy = 3837BA682003BA4400DF300E /* PBXContainerItemProxy */;
		};
		3837BA752003D26700DF300E /* PBXTargetDependency */ = {
			isa = PBXTargetDependency;
			target = 3837BA301FFFC4CE00DF300E /* Bluetooth */;
			targetProxy = 3837BA742003D26700DF300E /* PBXContainerItemProxy */;
		};
/* End PBXTargetDependency section */

/* Begin PBXVariantGroup section */
		38FE6BC72006898100809A06 /* LaunchScreen.storyboard */ = {
			isa = PBXVariantGroup;
			children = (
				38FE6BC82006898100809A06 /* Base */,
			);
			name = LaunchScreen.storyboard;
			sourceTree = "<group>";
		};
/* End PBXVariantGroup section */

/* Begin XCBuildConfiguration section */
		3837BA1B1FFFC2FE00DF300E /* Debug */ = {
			isa = XCBuildConfiguration;
			baseConfigurationReference = 38FE6BB12006898100809A06 /* Common-Development.xcconfig */;
			buildSettings = {
			};
			name = Debug;
		};
		3837BA1C1FFFC2FE00DF300E /* Release */ = {
			isa = XCBuildConfiguration;
			baseConfigurationReference = 38FE6BB22006898100809A06 /* Common-Release.xcconfig */;
			buildSettings = {
			};
			name = Release;
		};
		3837BA1E1FFFC2FE00DF300E /* Debug */ = {
			isa = XCBuildConfiguration;
			baseConfigurationReference = 38FE6BAE2006898100809A06 /* Sample-Base.xcconfig */;
			buildSettings = {
<<<<<<< HEAD
=======
				ALWAYS_EMBED_SWIFT_STANDARD_LIBRARIES = YES;
				ASSETCATALOG_COMPILER_APPICON_NAME = AppIcon;
				CODE_SIGN_STYLE = Manual;
				DEVELOPMENT_TEAM = "";
				INFOPLIST_FILE = "$(SRCROOT)/Bluetooth/Supporting Files/Info.plist";
				LD_RUNPATH_SEARCH_PATHS = "$(inherited) @executable_path/Frameworks";
				PRODUCT_BUNDLE_IDENTIFIER = co.netguru.bluetooth.development;
				PRODUCT_NAME = "$(TARGET_NAME)";
				PROVISIONING_PROFILE_SPECIFIER = "";
				SWIFT_VERSION = 4.0;
				TARGETED_DEVICE_FAMILY = 1;
>>>>>>> f1f75cba
			};
			name = Debug;
		};
		3837BA1F1FFFC2FE00DF300E /* Release */ = {
			isa = XCBuildConfiguration;
			baseConfigurationReference = 38FE6BAE2006898100809A06 /* Sample-Base.xcconfig */;
			buildSettings = {
<<<<<<< HEAD
=======
				ALWAYS_EMBED_SWIFT_STANDARD_LIBRARIES = YES;
				ASSETCATALOG_COMPILER_APPICON_NAME = AppIcon;
				CODE_SIGN_STYLE = Manual;
				DEVELOPMENT_TEAM = "";
				INFOPLIST_FILE = "$(SRCROOT)/Bluetooth/Supporting Files/Info.plist";
				LD_RUNPATH_SEARCH_PATHS = "$(inherited) @executable_path/Frameworks";
				PRODUCT_BUNDLE_IDENTIFIER = co.netguru.bluetooth.development;
				PRODUCT_NAME = "$(TARGET_NAME)";
				PROVISIONING_PROFILE_SPECIFIER = "";
				SWIFT_VERSION = 4.0;
				TARGETED_DEVICE_FAMILY = 1;
>>>>>>> f1f75cba
			};
			name = Release;
		};
		3837BA431FFFC4CE00DF300E /* Debug */ = {
			isa = XCBuildConfiguration;
			baseConfigurationReference = 38FE6BAC2006898100809A06 /* Framework-Base.xcconfig */;
			buildSettings = {
			};
			name = Debug;
		};
		3837BA441FFFC4CE00DF300E /* Release */ = {
			isa = XCBuildConfiguration;
			baseConfigurationReference = 38FE6BAC2006898100809A06 /* Framework-Base.xcconfig */;
			buildSettings = {
			};
			name = Release;
		};
		3837BA461FFFC4CE00DF300E /* Debug */ = {
			isa = XCBuildConfiguration;
			baseConfigurationReference = 38FE6BAD2006898100809A06 /* Common-Tests.xcconfig */;
			buildSettings = {
<<<<<<< HEAD
				BUNDLE_LOADER = "$(TEST_HOST)";
				TEST_HOST = "$(BUILT_PRODUCTS_DIR)/Bluetooth Demo.app/Bluetooth Demo";
=======
				ALWAYS_EMBED_SWIFT_STANDARD_LIBRARIES = YES;
				CODE_SIGN_STYLE = Automatic;
				INFOPLIST_FILE = "$(SRCROOT)/Framework/Unit Tests/Info.plist";
				LD_RUNPATH_SEARCH_PATHS = "$(inherited) @executable_path/Frameworks @loader_path/Frameworks";
				PRODUCT_BUNDLE_IDENTIFIER = netguru.FrameworkTests;
				PRODUCT_NAME = "$(TARGET_NAME)";
				SWIFT_VERSION = 4.0;
				TARGETED_DEVICE_FAMILY = "1,2";
				TEST_HOST = "$(BUILT_PRODUCTS_DIR)/Sample.app/Sample";
>>>>>>> f1f75cba
			};
			name = Debug;
		};
		3837BA471FFFC4CE00DF300E /* Release */ = {
			isa = XCBuildConfiguration;
			buildSettings = {
<<<<<<< HEAD
				BUNDLE_LOADER = "$(TEST_HOST)";
				TEST_HOST = "$(BUILT_PRODUCTS_DIR)/Bluetooth Demo.app/Bluetooth Demo";
=======
				ALWAYS_EMBED_SWIFT_STANDARD_LIBRARIES = YES;
				ALWAYS_SEARCH_USER_PATHS = NO;
				CLANG_ANALYZER_NONNULL = YES;
				CLANG_ANALYZER_NUMBER_OBJECT_CONVERSION = YES_AGGRESSIVE;
				CLANG_CXX_LANGUAGE_STANDARD = "gnu++14";
				CLANG_CXX_LIBRARY = "libc++";
				CLANG_ENABLE_MODULES = YES;
				CLANG_ENABLE_OBJC_ARC = YES;
				CLANG_WARN_BLOCK_CAPTURE_AUTORELEASING = YES;
				CLANG_WARN_BOOL_CONVERSION = YES;
				CLANG_WARN_COMMA = YES;
				CLANG_WARN_CONSTANT_CONVERSION = YES;
				CLANG_WARN_DIRECT_OBJC_ISA_USAGE = YES_ERROR;
				CLANG_WARN_DOCUMENTATION_COMMENTS = YES;
				CLANG_WARN_EMPTY_BODY = YES;
				CLANG_WARN_ENUM_CONVERSION = YES;
				CLANG_WARN_INFINITE_RECURSION = YES;
				CLANG_WARN_INT_CONVERSION = YES;
				CLANG_WARN_NON_LITERAL_NULL_CONVERSION = YES;
				CLANG_WARN_OBJC_LITERAL_CONVERSION = YES;
				CLANG_WARN_OBJC_ROOT_CLASS = YES_ERROR;
				CLANG_WARN_RANGE_LOOP_ANALYSIS = YES;
				CLANG_WARN_STRICT_PROTOTYPES = YES;
				CLANG_WARN_SUSPICIOUS_MOVE = YES;
				CLANG_WARN_UNGUARDED_AVAILABILITY = YES_AGGRESSIVE;
				CLANG_WARN_UNREACHABLE_CODE = YES;
				CLANG_WARN__DUPLICATE_METHOD_MATCH = YES;
				CODE_SIGN_IDENTITY = "iPhone Developer";
				CODE_SIGN_STYLE = Automatic;
				COPY_PHASE_STRIP = NO;
				DEBUG_INFORMATION_FORMAT = "dwarf-with-dsym";
				ENABLE_NS_ASSERTIONS = NO;
				ENABLE_STRICT_OBJC_MSGSEND = YES;
				GCC_C_LANGUAGE_STANDARD = gnu11;
				GCC_NO_COMMON_BLOCKS = YES;
				GCC_WARN_64_TO_32_BIT_CONVERSION = YES;
				GCC_WARN_ABOUT_RETURN_TYPE = YES_ERROR;
				GCC_WARN_UNDECLARED_SELECTOR = YES;
				GCC_WARN_UNINITIALIZED_AUTOS = YES_AGGRESSIVE;
				GCC_WARN_UNUSED_FUNCTION = YES;
				GCC_WARN_UNUSED_VARIABLE = YES;
				INFOPLIST_FILE = "$(SRCROOT)/Framework/Unit Tests/Info.plist";
				IPHONEOS_DEPLOYMENT_TARGET = 11.2;
				LD_RUNPATH_SEARCH_PATHS = "$(inherited) @executable_path/Frameworks @loader_path/Frameworks";
				MTL_ENABLE_DEBUG_INFO = NO;
				PRODUCT_BUNDLE_IDENTIFIER = netguru.FrameworkTests;
				PRODUCT_NAME = "$(TARGET_NAME)";
				SDKROOT = iphoneos;
				SWIFT_OPTIMIZATION_LEVEL = "-Owholemodule";
				SWIFT_VERSION = 4.0;
				TARGETED_DEVICE_FAMILY = "1,2";
				TEST_HOST = "$(BUILT_PRODUCTS_DIR)/Sample.app/Sample";
				VALIDATE_PRODUCT = YES;
>>>>>>> f1f75cba
			};
			name = Release;
		};
/* End XCBuildConfiguration section */

/* Begin XCConfigurationList section */
		3837BA061FFFC2FE00DF300E /* Build configuration list for PBXProject "Bluetooth" */ = {
			isa = XCConfigurationList;
			buildConfigurations = (
				3837BA1B1FFFC2FE00DF300E /* Debug */,
				3837BA1C1FFFC2FE00DF300E /* Release */,
			);
			defaultConfigurationIsVisible = 0;
			defaultConfigurationName = Release;
		};
		3837BA1D1FFFC2FE00DF300E /* Build configuration list for PBXNativeTarget "Sample" */ = {
			isa = XCConfigurationList;
			buildConfigurations = (
				3837BA1E1FFFC2FE00DF300E /* Debug */,
				3837BA1F1FFFC2FE00DF300E /* Release */,
			);
			defaultConfigurationIsVisible = 0;
			defaultConfigurationName = Release;
		};
		3837BA421FFFC4CE00DF300E /* Build configuration list for PBXNativeTarget "Bluetooth" */ = {
			isa = XCConfigurationList;
			buildConfigurations = (
				3837BA431FFFC4CE00DF300E /* Debug */,
				3837BA441FFFC4CE00DF300E /* Release */,
			);
			defaultConfigurationIsVisible = 0;
			defaultConfigurationName = Release;
		};
		3837BA451FFFC4CE00DF300E /* Build configuration list for PBXNativeTarget "FrameworkTests" */ = {
			isa = XCConfigurationList;
			buildConfigurations = (
				3837BA461FFFC4CE00DF300E /* Debug */,
				3837BA471FFFC4CE00DF300E /* Release */,
			);
			defaultConfigurationIsVisible = 0;
			defaultConfigurationName = Release;
		};
/* End XCConfigurationList section */
	};
	rootObject = 3837BA031FFFC2FE00DF300E /* Project object */;
}<|MERGE_RESOLUTION|>--- conflicted
+++ resolved
@@ -7,10 +7,10 @@
 	objects = {
 
 /* Begin PBXBuildFile section */
-<<<<<<< HEAD
 		3837BA3A1FFFC4CE00DF300E /* Bluetooth.framework in Frameworks */ = {isa = PBXBuildFile; fileRef = 3837BA311FFFC4CE00DF300E /* Bluetooth.framework */; };
 		3837BA722003D26700DF300E /* Bluetooth.framework in Frameworks */ = {isa = PBXBuildFile; fileRef = 3837BA311FFFC4CE00DF300E /* Bluetooth.framework */; };
 		3837BA732003D26700DF300E /* Bluetooth.framework in Embed Frameworks */ = {isa = PBXBuildFile; fileRef = 3837BA311FFFC4CE00DF300E /* Bluetooth.framework */; settings = {ATTRIBUTES = (CodeSignOnCopy, RemoveHeadersOnCopy, ); }; };
+		385B01AD2007C93000E3D478 /* Array.swift in Sources */ = {isa = PBXBuildFile; fileRef = 385B01AC2007C93000E3D478 /* Array.swift */; };
 		38FE6BD42006898100809A06 /* Info.plist in Resources */ = {isa = PBXBuildFile; fileRef = 38FE6BB52006898100809A06 /* Info.plist */; };
 		38FE6BD52006898100809A06 /* ConnectionService.swift in Sources */ = {isa = PBXBuildFile; fileRef = 38FE6BB82006898100809A06 /* ConnectionService.swift */; };
 		38FE6BD62006898100809A06 /* BluetoothConnection.swift in Sources */ = {isa = PBXBuildFile; fileRef = 38FE6BB92006898100809A06 /* BluetoothConnection.swift */; };
@@ -26,29 +26,6 @@
 		38FE6BE52006899300809A06 /* LaunchScreen.storyboard in Resources */ = {isa = PBXBuildFile; fileRef = 38FE6BC72006898100809A06 /* LaunchScreen.storyboard */; };
 		38FE6BE6200689A700809A06 /* ExtensionTests.swift in Sources */ = {isa = PBXBuildFile; fileRef = 38FE6BA72006898100809A06 /* ExtensionTests.swift */; };
 		38FE6BE7200689AB00809A06 /* ConfigurationTests.swift in Sources */ = {isa = PBXBuildFile; fileRef = 38FE6BA82006898100809A06 /* ConfigurationTests.swift */; };
-=======
-		3837BA0F1FFFC2FE00DF300E /* AppDelegate.swift in Sources */ = {isa = PBXBuildFile; fileRef = 3837BA0E1FFFC2FE00DF300E /* AppDelegate.swift */; };
-		3837BA111FFFC2FE00DF300E /* ViewController.swift in Sources */ = {isa = PBXBuildFile; fileRef = 3837BA101FFFC2FE00DF300E /* ViewController.swift */; };
-		3837BA271FFFC35700DF300E /* Assets.xcassets in Resources */ = {isa = PBXBuildFile; fileRef = 3837BA211FFFC35700DF300E /* Assets.xcassets */; };
-		3837BA281FFFC35700DF300E /* LaunchScreen.storyboard in Resources */ = {isa = PBXBuildFile; fileRef = 3837BA221FFFC35700DF300E /* LaunchScreen.storyboard */; };
-		3837BA2A1FFFC35700DF300E /* Info.plist in Resources */ = {isa = PBXBuildFile; fileRef = 3837BA261FFFC35700DF300E /* Info.plist */; };
-		3837BA3A1FFFC4CE00DF300E /* Bluetooth.framework in Frameworks */ = {isa = PBXBuildFile; fileRef = 3837BA311FFFC4CE00DF300E /* Bluetooth.framework */; };
-		3837BA722003D26700DF300E /* Bluetooth.framework in Frameworks */ = {isa = PBXBuildFile; fileRef = 3837BA311FFFC4CE00DF300E /* Bluetooth.framework */; };
-		3837BA732003D26700DF300E /* Bluetooth.framework in Embed Frameworks */ = {isa = PBXBuildFile; fileRef = 3837BA311FFFC4CE00DF300E /* Bluetooth.framework */; settings = {ATTRIBUTES = (CodeSignOnCopy, RemoveHeadersOnCopy, ); }; };
-		38D2414B20053FC900CABC36 /* BluetoothConnection.swift in Sources */ = {isa = PBXBuildFile; fileRef = 3811E1052004E447000BE58C /* BluetoothConnection.swift */; };
-		38D2414C20053FCC00CABC36 /* CBUUID.swift in Sources */ = {isa = PBXBuildFile; fileRef = 3811E1072004E447000BE58C /* CBUUID.swift */; };
-		38D2414D20053FCF00CABC36 /* String.swift in Sources */ = {isa = PBXBuildFile; fileRef = 3811E1082004E447000BE58C /* String.swift */; };
-		38D2414E20053FD200CABC36 /* Peripheral.swift in Sources */ = {isa = PBXBuildFile; fileRef = 3811E10A2004E447000BE58C /* Peripheral.swift */; };
-		38D2414F20053FD500CABC36 /* Service.swift in Sources */ = {isa = PBXBuildFile; fileRef = 3811E10B2004E447000BE58C /* Service.swift */; };
-		38D2415020053FD800CABC36 /* Characteristic.swift in Sources */ = {isa = PBXBuildFile; fileRef = 3811E10C2004E447000BE58C /* Characteristic.swift */; };
-		38D2415120053FDC00CABC36 /* Configuration.swift in Sources */ = {isa = PBXBuildFile; fileRef = 3811E10D2004E447000BE58C /* Configuration.swift */; };
-		38D2415220053FE000CABC36 /* Info.plist in Resources */ = {isa = PBXBuildFile; fileRef = 3811E1102004E447000BE58C /* Info.plist */; };
-		38D24154200622E200CABC36 /* Array.swift in Sources */ = {isa = PBXBuildFile; fileRef = 38D24153200622E200CABC36 /* Array.swift */; };
-		38FE6B5C2006368C00809A06 /* ExtensionTests.swift in Sources */ = {isa = PBXBuildFile; fileRef = 38FE6B592006368C00809A06 /* ExtensionTests.swift */; };
-		38FE6B5D2006368C00809A06 /* ConfigurationTests.swift in Sources */ = {isa = PBXBuildFile; fileRef = 38FE6B5A2006368C00809A06 /* ConfigurationTests.swift */; };
-		38FE6B5E2006368C00809A06 /* Info.plist in Resources */ = {isa = PBXBuildFile; fileRef = 38FE6B5B2006368C00809A06 /* Info.plist */; };
-		38FE6B61200651AA00809A06 /* ConnectionService.swift in Sources */ = {isa = PBXBuildFile; fileRef = 38FE6B5F2006519000809A06 /* ConnectionService.swift */; };
->>>>>>> f1f75cba
 /* End PBXBuildFile section */
 
 /* Begin PBXContainerItemProxy section */
@@ -90,10 +67,10 @@
 /* End PBXCopyFilesBuildPhase section */
 
 /* Begin PBXFileReference section */
-<<<<<<< HEAD
 		3837BA0B1FFFC2FE00DF300E /* Bluetooth Demo.app */ = {isa = PBXFileReference; explicitFileType = wrapper.application; includeInIndex = 0; path = "Bluetooth Demo.app"; sourceTree = BUILT_PRODUCTS_DIR; };
 		3837BA311FFFC4CE00DF300E /* Bluetooth.framework */ = {isa = PBXFileReference; explicitFileType = wrapper.framework; includeInIndex = 0; path = Bluetooth.framework; sourceTree = BUILT_PRODUCTS_DIR; };
 		3837BA391FFFC4CE00DF300E /* Bluetooth Tests.xctest */ = {isa = PBXFileReference; explicitFileType = wrapper.cfbundle; includeInIndex = 0; path = "Bluetooth Tests.xctest"; sourceTree = BUILT_PRODUCTS_DIR; };
+		385B01AC2007C93000E3D478 /* Array.swift */ = {isa = PBXFileReference; fileEncoding = 4; lastKnownFileType = sourcecode.swift; path = Array.swift; sourceTree = "<group>"; };
 		38FE6BA72006898100809A06 /* ExtensionTests.swift */ = {isa = PBXFileReference; fileEncoding = 4; lastKnownFileType = sourcecode.swift; path = ExtensionTests.swift; sourceTree = "<group>"; };
 		38FE6BA82006898100809A06 /* ConfigurationTests.swift */ = {isa = PBXFileReference; fileEncoding = 4; lastKnownFileType = sourcecode.swift; path = ConfigurationTests.swift; sourceTree = "<group>"; };
 		38FE6BA92006898100809A06 /* Info.plist */ = {isa = PBXFileReference; fileEncoding = 4; lastKnownFileType = text.plist.xml; path = Info.plist; sourceTree = "<group>"; };
@@ -117,29 +94,6 @@
 		38FE6BC82006898100809A06 /* Base */ = {isa = PBXFileReference; lastKnownFileType = file.storyboard; name = Base; path = Base.lproj/LaunchScreen.storyboard; sourceTree = "<group>"; };
 		38FE6BC92006898100809A06 /* Info.plist */ = {isa = PBXFileReference; fileEncoding = 4; lastKnownFileType = text.plist.xml; path = Info.plist; sourceTree = "<group>"; };
 		38FE6BCA2006898100809A06 /* AppDelegate.swift */ = {isa = PBXFileReference; fileEncoding = 4; lastKnownFileType = sourcecode.swift; path = AppDelegate.swift; sourceTree = "<group>"; };
-=======
-		3811E1052004E447000BE58C /* BluetoothConnection.swift */ = {isa = PBXFileReference; fileEncoding = 4; lastKnownFileType = sourcecode.swift; path = BluetoothConnection.swift; sourceTree = "<group>"; };
-		3811E1072004E447000BE58C /* CBUUID.swift */ = {isa = PBXFileReference; fileEncoding = 4; lastKnownFileType = sourcecode.swift; path = CBUUID.swift; sourceTree = "<group>"; };
-		3811E1082004E447000BE58C /* String.swift */ = {isa = PBXFileReference; fileEncoding = 4; lastKnownFileType = sourcecode.swift; path = String.swift; sourceTree = "<group>"; };
-		3811E10A2004E447000BE58C /* Peripheral.swift */ = {isa = PBXFileReference; fileEncoding = 4; lastKnownFileType = sourcecode.swift; path = Peripheral.swift; sourceTree = "<group>"; };
-		3811E10B2004E447000BE58C /* Service.swift */ = {isa = PBXFileReference; fileEncoding = 4; lastKnownFileType = sourcecode.swift; path = Service.swift; sourceTree = "<group>"; };
-		3811E10C2004E447000BE58C /* Characteristic.swift */ = {isa = PBXFileReference; fileEncoding = 4; lastKnownFileType = sourcecode.swift; path = Characteristic.swift; sourceTree = "<group>"; };
-		3811E10D2004E447000BE58C /* Configuration.swift */ = {isa = PBXFileReference; fileEncoding = 4; lastKnownFileType = sourcecode.swift; path = Configuration.swift; sourceTree = "<group>"; };
-		3811E1102004E447000BE58C /* Info.plist */ = {isa = PBXFileReference; fileEncoding = 4; lastKnownFileType = text.plist.xml; path = Info.plist; sourceTree = "<group>"; };
-		3837BA0B1FFFC2FE00DF300E /* Sample.app */ = {isa = PBXFileReference; explicitFileType = wrapper.application; includeInIndex = 0; path = Sample.app; sourceTree = BUILT_PRODUCTS_DIR; };
-		3837BA0E1FFFC2FE00DF300E /* AppDelegate.swift */ = {isa = PBXFileReference; lastKnownFileType = sourcecode.swift; path = AppDelegate.swift; sourceTree = "<group>"; };
-		3837BA101FFFC2FE00DF300E /* ViewController.swift */ = {isa = PBXFileReference; lastKnownFileType = sourcecode.swift; path = ViewController.swift; sourceTree = "<group>"; };
-		3837BA211FFFC35700DF300E /* Assets.xcassets */ = {isa = PBXFileReference; lastKnownFileType = folder.assetcatalog; path = Assets.xcassets; sourceTree = "<group>"; };
-		3837BA231FFFC35700DF300E /* Base */ = {isa = PBXFileReference; lastKnownFileType = file.storyboard; name = Base; path = Base.lproj/LaunchScreen.storyboard; sourceTree = "<group>"; };
-		3837BA261FFFC35700DF300E /* Info.plist */ = {isa = PBXFileReference; fileEncoding = 4; lastKnownFileType = text.plist.xml; path = Info.plist; sourceTree = "<group>"; };
-		3837BA311FFFC4CE00DF300E /* Bluetooth.framework */ = {isa = PBXFileReference; explicitFileType = wrapper.framework; includeInIndex = 0; path = Bluetooth.framework; sourceTree = BUILT_PRODUCTS_DIR; };
-		3837BA391FFFC4CE00DF300E /* FrameworkTests.xctest */ = {isa = PBXFileReference; explicitFileType = wrapper.cfbundle; includeInIndex = 0; path = FrameworkTests.xctest; sourceTree = BUILT_PRODUCTS_DIR; };
-		38D24153200622E200CABC36 /* Array.swift */ = {isa = PBXFileReference; lastKnownFileType = sourcecode.swift; path = Array.swift; sourceTree = "<group>"; };
-		38FE6B592006368C00809A06 /* ExtensionTests.swift */ = {isa = PBXFileReference; fileEncoding = 4; lastKnownFileType = sourcecode.swift; path = ExtensionTests.swift; sourceTree = "<group>"; };
-		38FE6B5A2006368C00809A06 /* ConfigurationTests.swift */ = {isa = PBXFileReference; fileEncoding = 4; lastKnownFileType = sourcecode.swift; path = ConfigurationTests.swift; sourceTree = "<group>"; };
-		38FE6B5B2006368C00809A06 /* Info.plist */ = {isa = PBXFileReference; fileEncoding = 4; lastKnownFileType = text.plist.xml; path = Info.plist; sourceTree = "<group>"; };
-		38FE6B5F2006519000809A06 /* ConnectionService.swift */ = {isa = PBXFileReference; lastKnownFileType = sourcecode.swift; path = ConnectionService.swift; sourceTree = "<group>"; };
->>>>>>> f1f75cba
 /* End PBXFileReference section */
 
 /* Begin PBXFrameworksBuildPhase section */
@@ -183,14 +137,9 @@
 		3837BA0C1FFFC2FE00DF300E /* Products */ = {
 			isa = PBXGroup;
 			children = (
-<<<<<<< HEAD
 				3837BA0B1FFFC2FE00DF300E /* Bluetooth Demo.app */,
 				3837BA311FFFC4CE00DF300E /* Bluetooth.framework */,
 				3837BA391FFFC4CE00DF300E /* Bluetooth Tests.xctest */,
-=======
-				3811E1052004E447000BE58C /* BluetoothConnection.swift */,
-				38FE6B5F2006519000809A06 /* ConnectionService.swift */,
->>>>>>> f1f75cba
 			);
 			name = Products;
 			sourceTree = "<group>";
@@ -198,15 +147,9 @@
 		38FE6BA62006898100809A06 /* Unit Tests */ = {
 			isa = PBXGroup;
 			children = (
-<<<<<<< HEAD
 				38FE6BA72006898100809A06 /* ExtensionTests.swift */,
 				38FE6BA82006898100809A06 /* ConfigurationTests.swift */,
 				38FE6BA92006898100809A06 /* Info.plist */,
-=======
-				3811E1072004E447000BE58C /* CBUUID.swift */,
-				3811E1082004E447000BE58C /* String.swift */,
-				38D24153200622E200CABC36 /* Array.swift */,
->>>>>>> f1f75cba
 			);
 			path = "Unit Tests";
 			sourceTree = "<group>";
@@ -260,17 +203,10 @@
 		38FE6BB62006898100809A06 /* Source Files */ = {
 			isa = PBXGroup;
 			children = (
-<<<<<<< HEAD
 				38FE6BB72006898100809A06 /* Connection */,
 				38FE6BBA2006898100809A06 /* Extensions */,
 				38FE6BBD2006898100809A06 /* Model */,
 				38FE6BC22006898100809A06 /* Command */,
-=======
-				3837BA0D1FFFC2FE00DF300E /* Bluetooth */,
-				3837BA321FFFC4CE00DF300E /* Framework */,
-				38FE6B582006368C00809A06 /* Unit Tests */,
-				3837BA0C1FFFC2FE00DF300E /* Products */,
->>>>>>> f1f75cba
 			);
 			path = "Source Files";
 			sourceTree = "<group>";
@@ -289,6 +225,7 @@
 			children = (
 				38FE6BBB2006898100809A06 /* CBUUID.swift */,
 				38FE6BBC2006898100809A06 /* String.swift */,
+				385B01AC2007C93000E3D478 /* Array.swift */,
 			);
 			path = Extensions;
 			sourceTree = "<group>";
@@ -311,7 +248,6 @@
 			path = Command;
 			sourceTree = "<group>";
 		};
-<<<<<<< HEAD
 		38FE6BC32006898100809A06 /* Bluetooth */ = {
 			isa = PBXGroup;
 			children = (
@@ -330,17 +266,6 @@
 				38FE6BC92006898100809A06 /* Info.plist */,
 			);
 			path = "Supporting Files";
-=======
-		38FE6B582006368C00809A06 /* Unit Tests */ = {
-			isa = PBXGroup;
-			children = (
-				38FE6B592006368C00809A06 /* ExtensionTests.swift */,
-				38FE6B5A2006368C00809A06 /* ConfigurationTests.swift */,
-				38FE6B5B2006368C00809A06 /* Info.plist */,
-			);
-			name = "Unit Tests";
-			path = "Framework/Unit Tests";
->>>>>>> f1f75cba
 			sourceTree = "<group>";
 		};
 /* End PBXGroup section */
@@ -462,14 +387,8 @@
 			isa = PBXResourcesBuildPhase;
 			buildActionMask = 2147483647;
 			files = (
-<<<<<<< HEAD
 				38FE6BE42006898F00809A06 /* Assets.xcassets in Resources */,
 				38FE6BE52006899300809A06 /* LaunchScreen.storyboard in Resources */,
-=======
-				3837BA271FFFC35700DF300E /* Assets.xcassets in Resources */,
-				3837BA281FFFC35700DF300E /* LaunchScreen.storyboard in Resources */,
-				3837BA2A1FFFC35700DF300E /* Info.plist in Resources */,
->>>>>>> f1f75cba
 			);
 			runOnlyForDeploymentPostprocessing = 0;
 		};
@@ -477,11 +396,7 @@
 			isa = PBXResourcesBuildPhase;
 			buildActionMask = 2147483647;
 			files = (
-<<<<<<< HEAD
 				38FE6BD42006898100809A06 /* Info.plist in Resources */,
-=======
-				38D2415220053FE000CABC36 /* Info.plist in Resources */,
->>>>>>> f1f75cba
 			);
 			runOnlyForDeploymentPostprocessing = 0;
 		};
@@ -489,7 +404,6 @@
 			isa = PBXResourcesBuildPhase;
 			buildActionMask = 2147483647;
 			files = (
-				38FE6B5E2006368C00809A06 /* Info.plist in Resources */,
 			);
 			runOnlyForDeploymentPostprocessing = 0;
 		};
@@ -500,13 +414,8 @@
 			isa = PBXSourcesBuildPhase;
 			buildActionMask = 2147483647;
 			files = (
-<<<<<<< HEAD
 				38FE6BE32006898B00809A06 /* ViewController.swift in Sources */,
 				38FE6BE22006898800809A06 /* AppDelegate.swift in Sources */,
-=======
-				3837BA111FFFC2FE00DF300E /* ViewController.swift in Sources */,
-				3837BA0F1FFFC2FE00DF300E /* AppDelegate.swift in Sources */,
->>>>>>> f1f75cba
 			);
 			runOnlyForDeploymentPostprocessing = 0;
 		};
@@ -514,7 +423,7 @@
 			isa = PBXSourcesBuildPhase;
 			buildActionMask = 2147483647;
 			files = (
-<<<<<<< HEAD
+				385B01AD2007C93000E3D478 /* Array.swift in Sources */,
 				38FE6BD82006898100809A06 /* String.swift in Sources */,
 				38FE6BDA2006898100809A06 /* Service.swift in Sources */,
 				38FE6BD92006898100809A06 /* Peripheral.swift in Sources */,
@@ -523,17 +432,6 @@
 				38FE6BDC2006898100809A06 /* Configuration.swift in Sources */,
 				38FE6BD62006898100809A06 /* BluetoothConnection.swift in Sources */,
 				38FE6BD72006898100809A06 /* CBUUID.swift in Sources */,
-=======
-				38D24154200622E200CABC36 /* Array.swift in Sources */,
-				38FE6B61200651AA00809A06 /* ConnectionService.swift in Sources */,
-				38D2414E20053FD200CABC36 /* Peripheral.swift in Sources */,
-				38D2414C20053FCC00CABC36 /* CBUUID.swift in Sources */,
-				38D2414B20053FC900CABC36 /* BluetoothConnection.swift in Sources */,
-				38D2414D20053FCF00CABC36 /* String.swift in Sources */,
-				38D2415020053FD800CABC36 /* Characteristic.swift in Sources */,
-				38D2415120053FDC00CABC36 /* Configuration.swift in Sources */,
-				38D2414F20053FD500CABC36 /* Service.swift in Sources */,
->>>>>>> f1f75cba
 			);
 			runOnlyForDeploymentPostprocessing = 0;
 		};
@@ -541,13 +439,8 @@
 			isa = PBXSourcesBuildPhase;
 			buildActionMask = 2147483647;
 			files = (
-<<<<<<< HEAD
 				38FE6BE7200689AB00809A06 /* ConfigurationTests.swift in Sources */,
 				38FE6BE6200689A700809A06 /* ExtensionTests.swift in Sources */,
-=======
-				38FE6B5D2006368C00809A06 /* ConfigurationTests.swift in Sources */,
-				38FE6B5C2006368C00809A06 /* ExtensionTests.swift in Sources */,
->>>>>>> f1f75cba
 			);
 			runOnlyForDeploymentPostprocessing = 0;
 		};
@@ -601,20 +494,6 @@
 			isa = XCBuildConfiguration;
 			baseConfigurationReference = 38FE6BAE2006898100809A06 /* Sample-Base.xcconfig */;
 			buildSettings = {
-<<<<<<< HEAD
-=======
-				ALWAYS_EMBED_SWIFT_STANDARD_LIBRARIES = YES;
-				ASSETCATALOG_COMPILER_APPICON_NAME = AppIcon;
-				CODE_SIGN_STYLE = Manual;
-				DEVELOPMENT_TEAM = "";
-				INFOPLIST_FILE = "$(SRCROOT)/Bluetooth/Supporting Files/Info.plist";
-				LD_RUNPATH_SEARCH_PATHS = "$(inherited) @executable_path/Frameworks";
-				PRODUCT_BUNDLE_IDENTIFIER = co.netguru.bluetooth.development;
-				PRODUCT_NAME = "$(TARGET_NAME)";
-				PROVISIONING_PROFILE_SPECIFIER = "";
-				SWIFT_VERSION = 4.0;
-				TARGETED_DEVICE_FAMILY = 1;
->>>>>>> f1f75cba
 			};
 			name = Debug;
 		};
@@ -622,20 +501,6 @@
 			isa = XCBuildConfiguration;
 			baseConfigurationReference = 38FE6BAE2006898100809A06 /* Sample-Base.xcconfig */;
 			buildSettings = {
-<<<<<<< HEAD
-=======
-				ALWAYS_EMBED_SWIFT_STANDARD_LIBRARIES = YES;
-				ASSETCATALOG_COMPILER_APPICON_NAME = AppIcon;
-				CODE_SIGN_STYLE = Manual;
-				DEVELOPMENT_TEAM = "";
-				INFOPLIST_FILE = "$(SRCROOT)/Bluetooth/Supporting Files/Info.plist";
-				LD_RUNPATH_SEARCH_PATHS = "$(inherited) @executable_path/Frameworks";
-				PRODUCT_BUNDLE_IDENTIFIER = co.netguru.bluetooth.development;
-				PRODUCT_NAME = "$(TARGET_NAME)";
-				PROVISIONING_PROFILE_SPECIFIER = "";
-				SWIFT_VERSION = 4.0;
-				TARGETED_DEVICE_FAMILY = 1;
->>>>>>> f1f75cba
 			};
 			name = Release;
 		};
@@ -657,84 +522,16 @@
 			isa = XCBuildConfiguration;
 			baseConfigurationReference = 38FE6BAD2006898100809A06 /* Common-Tests.xcconfig */;
 			buildSettings = {
-<<<<<<< HEAD
 				BUNDLE_LOADER = "$(TEST_HOST)";
 				TEST_HOST = "$(BUILT_PRODUCTS_DIR)/Bluetooth Demo.app/Bluetooth Demo";
-=======
-				ALWAYS_EMBED_SWIFT_STANDARD_LIBRARIES = YES;
-				CODE_SIGN_STYLE = Automatic;
-				INFOPLIST_FILE = "$(SRCROOT)/Framework/Unit Tests/Info.plist";
-				LD_RUNPATH_SEARCH_PATHS = "$(inherited) @executable_path/Frameworks @loader_path/Frameworks";
-				PRODUCT_BUNDLE_IDENTIFIER = netguru.FrameworkTests;
-				PRODUCT_NAME = "$(TARGET_NAME)";
-				SWIFT_VERSION = 4.0;
-				TARGETED_DEVICE_FAMILY = "1,2";
-				TEST_HOST = "$(BUILT_PRODUCTS_DIR)/Sample.app/Sample";
->>>>>>> f1f75cba
 			};
 			name = Debug;
 		};
 		3837BA471FFFC4CE00DF300E /* Release */ = {
 			isa = XCBuildConfiguration;
 			buildSettings = {
-<<<<<<< HEAD
 				BUNDLE_LOADER = "$(TEST_HOST)";
 				TEST_HOST = "$(BUILT_PRODUCTS_DIR)/Bluetooth Demo.app/Bluetooth Demo";
-=======
-				ALWAYS_EMBED_SWIFT_STANDARD_LIBRARIES = YES;
-				ALWAYS_SEARCH_USER_PATHS = NO;
-				CLANG_ANALYZER_NONNULL = YES;
-				CLANG_ANALYZER_NUMBER_OBJECT_CONVERSION = YES_AGGRESSIVE;
-				CLANG_CXX_LANGUAGE_STANDARD = "gnu++14";
-				CLANG_CXX_LIBRARY = "libc++";
-				CLANG_ENABLE_MODULES = YES;
-				CLANG_ENABLE_OBJC_ARC = YES;
-				CLANG_WARN_BLOCK_CAPTURE_AUTORELEASING = YES;
-				CLANG_WARN_BOOL_CONVERSION = YES;
-				CLANG_WARN_COMMA = YES;
-				CLANG_WARN_CONSTANT_CONVERSION = YES;
-				CLANG_WARN_DIRECT_OBJC_ISA_USAGE = YES_ERROR;
-				CLANG_WARN_DOCUMENTATION_COMMENTS = YES;
-				CLANG_WARN_EMPTY_BODY = YES;
-				CLANG_WARN_ENUM_CONVERSION = YES;
-				CLANG_WARN_INFINITE_RECURSION = YES;
-				CLANG_WARN_INT_CONVERSION = YES;
-				CLANG_WARN_NON_LITERAL_NULL_CONVERSION = YES;
-				CLANG_WARN_OBJC_LITERAL_CONVERSION = YES;
-				CLANG_WARN_OBJC_ROOT_CLASS = YES_ERROR;
-				CLANG_WARN_RANGE_LOOP_ANALYSIS = YES;
-				CLANG_WARN_STRICT_PROTOTYPES = YES;
-				CLANG_WARN_SUSPICIOUS_MOVE = YES;
-				CLANG_WARN_UNGUARDED_AVAILABILITY = YES_AGGRESSIVE;
-				CLANG_WARN_UNREACHABLE_CODE = YES;
-				CLANG_WARN__DUPLICATE_METHOD_MATCH = YES;
-				CODE_SIGN_IDENTITY = "iPhone Developer";
-				CODE_SIGN_STYLE = Automatic;
-				COPY_PHASE_STRIP = NO;
-				DEBUG_INFORMATION_FORMAT = "dwarf-with-dsym";
-				ENABLE_NS_ASSERTIONS = NO;
-				ENABLE_STRICT_OBJC_MSGSEND = YES;
-				GCC_C_LANGUAGE_STANDARD = gnu11;
-				GCC_NO_COMMON_BLOCKS = YES;
-				GCC_WARN_64_TO_32_BIT_CONVERSION = YES;
-				GCC_WARN_ABOUT_RETURN_TYPE = YES_ERROR;
-				GCC_WARN_UNDECLARED_SELECTOR = YES;
-				GCC_WARN_UNINITIALIZED_AUTOS = YES_AGGRESSIVE;
-				GCC_WARN_UNUSED_FUNCTION = YES;
-				GCC_WARN_UNUSED_VARIABLE = YES;
-				INFOPLIST_FILE = "$(SRCROOT)/Framework/Unit Tests/Info.plist";
-				IPHONEOS_DEPLOYMENT_TARGET = 11.2;
-				LD_RUNPATH_SEARCH_PATHS = "$(inherited) @executable_path/Frameworks @loader_path/Frameworks";
-				MTL_ENABLE_DEBUG_INFO = NO;
-				PRODUCT_BUNDLE_IDENTIFIER = netguru.FrameworkTests;
-				PRODUCT_NAME = "$(TARGET_NAME)";
-				SDKROOT = iphoneos;
-				SWIFT_OPTIMIZATION_LEVEL = "-Owholemodule";
-				SWIFT_VERSION = 4.0;
-				TARGETED_DEVICE_FAMILY = "1,2";
-				TEST_HOST = "$(BUILT_PRODUCTS_DIR)/Sample.app/Sample";
-				VALIDATE_PRODUCT = YES;
->>>>>>> f1f75cba
 			};
 			name = Release;
 		};
